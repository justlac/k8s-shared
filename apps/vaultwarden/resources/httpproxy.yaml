--- conflicted
+++ resolved
@@ -1,14 +1,7 @@
 apiVersion: projectcontour.io/v1
 kind: HTTPProxy
 metadata:
-<<<<<<< HEAD
   name: vaultwarden-httpproxy
-  annotations:
-    cert-manager.io/cluster-issuer: letsencrypt-http
-=======
-  name: vaultwarden
-  namespace: vaultwarden
->>>>>>> add5dd43
 spec:
   virtualhost:
     fqdn: vaultwarden.etsmtl.club
