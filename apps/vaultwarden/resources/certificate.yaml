--- conflicted
+++ resolved
@@ -6,11 +6,7 @@
 spec:
   secretName: vaultwarden-tls
   issuerRef:
-<<<<<<< HEAD
-    name: letsencrypt-http
-=======
     name: letsencrypt-etsmtl
->>>>>>> add5dd43
     kind: ClusterIssuer
   commonName: vaultwarden.etsmtl.club
   dnsNames:
