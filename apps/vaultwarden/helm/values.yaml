--- conflicted
+++ resolved
@@ -32,18 +32,11 @@
   # ##
   ## @param image.extraVars Vaultwarden image extra vars
   ## Example:
-<<<<<<< HEAD
-  ## extraVars:
-  ##   - key: SSO_AUTHORITY
-  ##     value: https://bananaguy.com/auth
-  ##
+
   extraVarsCM: ""
-  extraVars: []
-=======
   extraVars:
     - key: SSO_AUTHORITY
       value: https://auth.etsmtl.club
->>>>>>> add5dd43
 
   extraVolumes: []
   extraVolumeMounts: []
