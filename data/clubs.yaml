--- conflicted
+++ resolved
@@ -5,9 +5,4 @@
 - name: conjure
   quota: 300
 - name: chinook
-<<<<<<< HEAD
-  quota: 1000
-- name: pontacier
-=======
->>>>>>> 762a02e7
   quota: 1000